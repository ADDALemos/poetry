--- conflicted
+++ resolved
@@ -22,14 +22,9 @@
 
 
 class SelfUpdateCommand(Command):
-<<<<<<< HEAD
-=======
-    """
-    Updates Poetry to the latest version.
->>>>>>> 66790b4d
 
     name = "update"
-    description = "Updates poetry to the latest version."
+    description = "Updates Poetry to the latest version."
 
     arguments = [argument("version", "The version to update to.", optional=True)]
     options = [option("preview", None, "Install prereleases.")]
